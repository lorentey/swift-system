/*
 This source file is part of the Swift System open source project

 Copyright (c) 2021 Apple Inc. and the Swift System project authors
 Licensed under Apache License v2.0 with Runtime Library Exception

 See https://swift.org/LICENSE.txt for license information
*/

extension SocketDescriptor {
  /// Create an endpoint for communication.
  ///
  /// - Parameters:
<<<<<<< HEAD
  ///    - domain: Select the protocol family which should be used for
  ///      communication
  ///    - type: Specify the semantics of communication
  ///    - protocol: Specify a particular protocol to use with the socket.
  ///      (Zero by default, which often indicates a wildcard value in
  ///      domain/type combinations that only support a single protocol,
  ///      such as TCP for IPv4/stream.)
=======
  ///   - domain: Select the protocol family which should be used for
  ///     communication
  ///   - type: Specify the semantics of communication
  ///   - protocol: Specify a particular protocol to use with the socket.
  ///     Normally, there is only one protocol for a particular connection
  ///     type within a protocol family, so a default argument of `.default`
  ///     is provided
>>>>>>> d8617a42
  ///   - retryOnInterrupt: Whether to retry the open operation
  ///     if it throws ``Errno/interrupted``.
  ///     The default is `true`.
  ///     Pass `false` to try only once and throw an error upon interruption.
  ///
  /// The corresponding C function is `socket`
  @_alwaysEmitIntoClient
  public static func open(
    _ domain: Domain,
    _ type: ConnectionType,
    _ protocol: ProtocolID = ProtocolID(rawValue: 0),
    retryOnInterrupt: Bool = true
  ) throws -> SocketDescriptor {
    try SocketDescriptor._open(
      domain, type, `protocol`, retryOnInterrupt: retryOnInterrupt
    ).get()
  }

  @usableFromInline
  internal static func _open(
    _ domain: Domain,
    _ type: ConnectionType,
    _ protocol: ProtocolID,
    retryOnInterrupt: Bool
  ) -> Result<SocketDescriptor, Errno> {
    valueOrErrno(retryOnInterrupt: retryOnInterrupt) {
      system_socket(domain.rawValue, type: type.rawValue, protocol: `protocol`.rawValue)
    }.map(SocketDescriptor.init(rawValue:))
  }

  /// Shutdown part of a full-duplex connection
  ///
  /// The corresponding C function is `shutdown`
  @_alwaysEmitIntoClient
  public func shutdown(_ how: ShutdownKind) throws {
    try _shutdown(how).get()
  }

  @usableFromInline
  internal func _shutdown(_ how: ShutdownKind) -> Result<(), Errno> {
    nothingOrErrno(system_shutdown(self.rawValue, how.rawValue))
  }

  /// Listen for connections on a socket.
  ///
  /// Only applies to sockets of connection type `.stream`.
  ///
  /// - Parameters:
  ///   - backlog: the maximum length for the queue of pending connections
  ///
  /// The corresponding C function is `listen`.
  @_alwaysEmitIntoClient
  public func listen(backlog: Int) throws {
    try _listen(backlog: backlog).get()
  }

  @usableFromInline
  internal func _listen(backlog: Int) -> Result<(), Errno> {
    nothingOrErrno(system_listen(self.rawValue, CInt(backlog)))
  }

  /// Send a message from a socket
  ///
  /// - Parameters:
  ///   - buffer: The region of memory that contains the data being sent.
  ///   - flags: see `send(2)`
  ///   - retryOnInterrupt: Whether to retry the send operation
  ///     if it throws ``Errno/interrupted``.
  ///     The default is `true`.
  ///     Pass `false` to try only once and throw an error upon interruption.
  /// - Returns: The number of bytes that were sent.
  ///
  /// The corresponding C function is `send`
  public func send(
    _ buffer: UnsafeRawBufferPointer,
    flags: MessageFlags = .none,
    retryOnInterrupt: Bool = true
  ) throws -> Int {
    try _send(buffer, flags: flags, retryOnInterrupt: retryOnInterrupt).get()
  }

  @usableFromInline
  internal func _send(
    _ buffer: UnsafeRawBufferPointer,
    flags: MessageFlags,
    retryOnInterrupt: Bool
  ) -> Result<Int, Errno> {
    valueOrErrno(retryOnInterrupt: retryOnInterrupt) {
      system_send(self.rawValue, buffer.baseAddress!, buffer.count, flags.rawValue)
    }
  }

  /// Receive a message from a socket
  ///
  /// - Parameters:
  ///   - buffer: The region of memory to receive into.
  ///   - flags: see `recv(2)`
  ///   - retryOnInterrupt: Whether to retry the receive operation
  ///     if it throws ``Errno/interrupted``.
  ///     The default is `true`.
  ///     Pass `false` to try only once and throw an error upon interruption.
  /// - Returns: The number of bytes that were received.
  ///
  /// The corresponding C function is `recv`
  public func receive(
    into buffer: UnsafeMutableRawBufferPointer,
    flags: MessageFlags = .none,
    retryOnInterrupt: Bool = true
  ) throws -> Int {
    try _receive(
      into: buffer, flags: flags, retryOnInterrupt: retryOnInterrupt
    ).get()
  }

  @usableFromInline
  internal func _receive(
    into buffer: UnsafeMutableRawBufferPointer,
    flags: MessageFlags,
    retryOnInterrupt: Bool
  ) -> Result<Int, Errno> {
    valueOrErrno(retryOnInterrupt: retryOnInterrupt) {
      system_recv(self.rawValue, buffer.baseAddress!, buffer.count, flags.rawValue)
    }
  }

  /// Accept a connection on a socket.
  ///
  /// The corresponding C function is `accept`.
  @_alwaysEmitIntoClient
  public func accept(retryOnInterrupt: Bool = true) throws -> SocketDescriptor {
    try _accept(nil, nil, retryOnInterrupt: retryOnInterrupt).get()
  }

  /// Accept a connection on a socket.
  ///
  /// The corresponding C function is `accept`.
  ///
  /// - Parameter client: A socket address with enough capacity to hold an
  ///    address for the current socket domain/type. On return, `accept`
  ///    overwrites the contents with the address of the remote client.
  ///
  ///    Having this as an inout parameter allows you to reuse the same address
  ///    value across multiple connections, without reallocating it.
  public func accept(
    client: inout SocketAddress,
    retryOnInterrupt: Bool = true
  ) throws -> SocketDescriptor {
    try client._withMutableCInterop(entireCapacity: true) { adr, adrlen in
      try _accept(adr, &adrlen, retryOnInterrupt: retryOnInterrupt).get()
    }
  }

  @usableFromInline
  internal func _accept(
    _ address: UnsafeMutablePointer<CInterop.SockAddr>?,
    _ addressLength: UnsafeMutablePointer<CInterop.SockLen>?,
    retryOnInterrupt: Bool = true
  ) -> Result<SocketDescriptor, Errno> {
    let fd = valueOrErrno(retryOnInterrupt: retryOnInterrupt) {
      return system_accept(self.rawValue, address, addressLength)
    }
    return fd.map { SocketDescriptor(rawValue: $0) }
  }

  // TODO: acceptAndSockaddr or something that (tries to) returns the sockaddr
  // at least, for sockaddrs up to some sane length

  /// Bind a name to a socket
  ///
  /// The corresponding C function is `bind`
  @_alwaysEmitIntoClient
  public func bind(to address: SocketAddress) throws {
    try _bind(to: address).get()
  }

  @usableFromInline
  internal func _bind(to address: SocketAddress) -> Result<(), Errno> {
    let success = address.withUnsafeCInterop { addr, len in
      system_bind(self.rawValue, addr, len)
    }
    return nothingOrErrno(success)
  }

  /// Initiate a connection on a socket
  ///
  /// The corresponding C function is `connect`
  @_alwaysEmitIntoClient
  public func connect(to address: SocketAddress) throws {
    try _connect(to: address).get()
  }

  @usableFromInline
  internal func _connect(to address: SocketAddress) -> Result<(), Errno> {
    let success = address.withUnsafeCInterop { addr, len in
      system_connect(self.rawValue, addr, len)
    }
    return nothingOrErrno(success)
  }

}

// MARK: - Forward FileDescriptor methods
extension SocketDescriptor {
  /// Deletes a socket's file descriptor.
  ///
  /// This is equivalent to calling `fileDescriptor.close()`
  @_alwaysEmitIntoClient
  public func close() throws { try fileDescriptor.close() }

  /// Reads bytes from a socket.
  ///
  /// This is equivalent to calling `fileDescriptor.read(into:retryOnInterrupt:)`
  ///
  /// - Parameters:
  ///   - buffer: The region of memory to read into.
  ///   - retryOnInterrupt: Whether to retry the read operation
  ///     if it throws ``Errno/interrupted``.
  ///     The default is `true`.
  ///     Pass `false` to try only once and throw an error upon interruption.
  /// - Returns: The number of bytes that were read.
  ///
  /// The corresponding C function is `read`.
  @_alwaysEmitIntoClient
  public func read(
    into buffer: UnsafeMutableRawBufferPointer, retryOnInterrupt: Bool = true
  ) throws -> Int {
    try fileDescriptor.read(into: buffer, retryOnInterrupt: retryOnInterrupt)
  }

  /// Writes the contents of a buffer to the socket.
  ///
  /// This is equivalent to `fileDescriptor.write(_:retryOnInterrupt:)`
  ///
  /// - Parameters:
  ///   - buffer: The region of memory that contains the data being written.
  ///   - retryOnInterrupt: Whether to retry the write operation
  ///     if it throws ``Errno/interrupted``.
  ///     The default is `true`.
  ///     Pass `false` to try only once and throw an error upon interruption.
  /// - Returns: The number of bytes that were written.
  ///
  /// After writing,
  /// this method increments the file's offset by the number of bytes written.
  /// To change the file's offset,
  /// call the ``seek(offset:from:)`` method.
  ///
  /// The corresponding C function is `write`.
  @_alwaysEmitIntoClient
  public func write(
    _ buffer: UnsafeRawBufferPointer, retryOnInterrupt: Bool = true
  ) throws -> Int {
    try fileDescriptor.write(buffer, retryOnInterrupt: retryOnInterrupt)
  }
}<|MERGE_RESOLUTION|>--- conflicted
+++ resolved
@@ -11,7 +11,6 @@
   /// Create an endpoint for communication.
   ///
   /// - Parameters:
-<<<<<<< HEAD
   ///    - domain: Select the protocol family which should be used for
   ///      communication
   ///    - type: Specify the semantics of communication
@@ -19,15 +18,6 @@
   ///      (Zero by default, which often indicates a wildcard value in
   ///      domain/type combinations that only support a single protocol,
   ///      such as TCP for IPv4/stream.)
-=======
-  ///   - domain: Select the protocol family which should be used for
-  ///     communication
-  ///   - type: Specify the semantics of communication
-  ///   - protocol: Specify a particular protocol to use with the socket.
-  ///     Normally, there is only one protocol for a particular connection
-  ///     type within a protocol family, so a default argument of `.default`
-  ///     is provided
->>>>>>> d8617a42
   ///   - retryOnInterrupt: Whether to retry the open operation
   ///     if it throws ``Errno/interrupted``.
   ///     The default is `true`.
